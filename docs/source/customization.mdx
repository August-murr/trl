--- conflicted
+++ resolved
@@ -159,28 +159,7 @@
 When training large models, you should better handle the CUDA cache by iteratively clearing it. To do so, simply pass `optimize_cuda_cache=True` to `DPOConfig`:
 
 ```python
-<<<<<<< HEAD
-config = PPOConfig(..., optimize_cuda_cache=True)
-```
-
-
-
-## Use score scaling/normalization/clipping
-As suggested by [Secrets of RLHF in Large Language Models Part I: PPO](https://huggingface.co/papers/2307.04964), we support score (aka reward) scaling/normalization/clipping to improve training stability via `PPOConfig`:
-```python
-from trl import PPOConfig
-
-ppo_config = {
-    use_score_scaling=True,
-    use_score_norm=True,
-    score_clip=0.5,
-}
-config = PPOConfig(**ppo_config)
-```
-
-To run `ppo.py`, you can use the following command:
-```
-python examples/scripts/ppo.py --log_with wandb --use_score_scaling --use_score_norm --score_clip 0.5
+training_args = DPOConfig(..., optimize_cuda_cache=True)
 ```
 
 ## Mixing Datasets with CLI
@@ -227,8 +206,4 @@
     --output_dir OUTPUT_DIR
 ```
 
-Replace `MODEL_NAME`, `PATH_TO_MIXER_CONFIG`, and `OUTPUT_DIR` with your desired model, the path to the JSON config file, and the directory for your output, respectively.
-=======
-training_args = DPOConfig(..., optimize_cuda_cache=True)
-```
->>>>>>> 7e394b03
+Replace `MODEL_NAME`, `PATH_TO_MIXER_CONFIG`, and `OUTPUT_DIR` with your desired model, the path to the JSON config file, and the directory for your output, respectively.